import json
<<<<<<< HEAD
import re
from typing import Any, AsyncIterator, Dict, Iterator, List, Literal, Optional, Union, get_args
=======
from collections.abc import AsyncIterator, Iterator
from typing import Any, Literal, Optional, Union, get_args
>>>>>>> 204fd2f1

from haystack import component, default_from_dict, default_to_dict, logging
from haystack.components.generators.utils import _convert_streaming_chunks_to_chat_message
from haystack.dataclasses import ChatMessage, ComponentInfo, ImageContent, ReasoningContent, TextContent, ToolCall
from haystack.dataclasses.streaming_chunk import (
    AsyncStreamingCallbackT,
    FinishReason,
    StreamingCallbackT,
    StreamingChunk,
    SyncStreamingCallbackT,
    ToolCallDelta,
    select_streaming_callback,
)
from haystack.tools import (
    Tool,
    ToolsType,
    _check_duplicate_tool_names,
    deserialize_tools_or_toolset_inplace,
    flatten_tools_or_toolsets,
    serialize_tools_or_toolset,
)
from haystack.utils import Secret, deserialize_secrets_inplace
from haystack.utils.callable_serialization import deserialize_callable, serialize_callable

from cohere import (
    AssistantChatMessageV2,
    AsyncClientV2,
    ChatResponse,
    ClientV2,
    ImageUrl,
    ImageUrlContent,
    StreamedChatResponseV2,
    SystemChatMessageV2,
    TextAssistantMessageV2ContentItem,
    TextSystemMessageV2ContentItem,
    ToolCallV2,
    ToolCallV2Function,
    ToolChatMessageV2,
    Usage,
    UserChatMessageV2,
)
from cohere import (
    TextContent as CohereTextContent,
)

logger = logging.getLogger(__name__)


# Supported image formats based on Cohere's documentation
# See: https://docs.cohere.com/docs/image-inputs
ImageFormat = Literal["image/png", "image/jpeg", "image/webp", "image/gif"]
IMAGE_SUPPORTED_FORMATS: list[ImageFormat] = list(get_args(ImageFormat))


def _format_tool(tool: Tool) -> dict[str, Any]:
    """
    Formats a Haystack Tool into Cohere's function specification format.

    The function transforms the tool's properties (name, description, parameters)
    into the structure expected by Cohere's API.

    :param tool: The Haystack Tool to format.
    :return: Dictionary formatted according to Cohere's function specification.
    """
    return {
        "type": "function",
        "function": {
            "name": tool.name,
            "description": tool.description,
            "parameters": tool.parameters,
        },
    }


def _format_message(
    message: ChatMessage,
) -> Union[UserChatMessageV2, AssistantChatMessageV2, SystemChatMessageV2, ToolChatMessageV2]:
    """
    Formats a Haystack ChatMessage into Cohere's chat format.

    The function handles message components including:
    - Text content
    - Image content (multimodal)
    - Tool calls
    - Tool call results

    :param message: Haystack ChatMessage to format.
    :return: A Cohere message object.
    """
    if not message.texts and not message.tool_calls and not message.tool_call_results and not message.images:
        msg = (
            "A `ChatMessage` must contain at least one `TextContent`, `ImageContent`, `ToolCall`, or `ToolCallResult`."
        )
        raise ValueError(msg)

    if message.images and not message.role.value == "user":
        msg = "`ImageContent` is only supported for user messages."
        raise ValueError(msg)

    # Format the message based on its content type
    if message.tool_call_results:
        result = message.tool_call_results[0]  # We expect one result at a time
        if result.origin.id is None:
            msg = "`ToolCall` must have a non-null `id` attribute to be used with Cohere."
            raise ValueError(msg)
        return ToolChatMessageV2(tool_call_id=result.origin.id, content=json.dumps({"result": result.result}))

    if message.tool_calls:
        tool_calls = []
        for tool_call in message.tool_calls:
            if tool_call.id is None:
                msg = "`ToolCall` must have a non-null `id` attribute to be used with Cohere."
                raise ValueError(msg)
            tool_calls.append(
                ToolCallV2(
                    id=tool_call.id,
                    type="function",
                    function=ToolCallV2Function(
                        name=tool_call.tool_name,
                        arguments=json.dumps(tool_call.arguments),
                    ),
                )
            )
        return AssistantChatMessageV2(
            tool_calls=tool_calls,
            tool_plan=message.text if message.text else "",
        )

    if message.role.value == "user":
        if not message.images and not message.text:
            msg = "A `ChatMessage` from user must contain at least one non-empty `TextContent` or `ImageContent`."
            raise ValueError(msg)

        # Handle multimodal content (text + images)
        if message.images:
            # Validate image formats
            for image in message.images:
                if image.mime_type not in IMAGE_SUPPORTED_FORMATS:
                    supported_formats = ", ".join(IMAGE_SUPPORTED_FORMATS)
                    msg = (
                        f"Unsupported image format: {image.mime_type}. "
                        f"Cohere supports the following formats: {supported_formats}"
                    )
                    raise ValueError(msg)

        # Build multimodal content following Cohere's API specification
        content_parts: list[Union[CohereTextContent, ImageUrlContent]] = []
        for part in message._content:
            if isinstance(part, TextContent) and part.text:
                text_content = CohereTextContent(text=part.text)
                content_parts.append(text_content)
            elif isinstance(part, ImageContent):
                # Cohere expects base64 data URI format
                # See: https://docs.cohere.com/docs/image-inputs
                image_url = f"data:{part.mime_type};base64,{part.base64_image}"
                image_content = ImageUrlContent(image_url=ImageUrl(url=image_url))
                content_parts.append(image_content)

        return UserChatMessageV2(content=content_parts)

    if message.role.value == "assistant":
        if not message.text:
            msg = "A `ChatMessage` from assistant without tool calls must contain a non-empty `TextContent`."
            raise ValueError(msg)
        return AssistantChatMessageV2(content=[TextAssistantMessageV2ContentItem(text=message.text)])

    if message.role.value == "system":
        if not message.text:
            msg = "A `ChatMessage` from system calls must contain a non-empty `TextContent`."
            raise ValueError(msg)
        return SystemChatMessageV2(content=[TextSystemMessageV2ContentItem(text=message.text)])

    msg = f"Unsupported message role: {message.role.value}"
    raise ValueError(msg)


def _parse_response(chat_response: ChatResponse, model: str) -> ChatMessage:
    """
    Parses Cohere's chat response into a Haystack ChatMessage.

    Extracts and organizes various response components including:
    - Text content
    - Tool calls
    - Usage statistics
    - Citations
    - Metadata

    :param chat_response: Response from Cohere's chat API.
    :param model: The name of the model that generated the response.
    :return: A Haystack ChatMessage containing the formatted response.
    """
    if chat_response.message.tool_calls:
        tool_calls = []
        for tc in chat_response.message.tool_calls:
            if tc.function and tc.function.name and tc.function.arguments and isinstance(tc.function.arguments, str):
                tool_calls.append(
                    ToolCall(
                        id=tc.id,
                        tool_name=tc.function.name,
                        arguments=json.loads(tc.function.arguments),
                    )
                )

        # Extract reasoning from content if present, even with tool calls
        reasoning_content = None
        if chat_response.message.content and hasattr(chat_response.message.content[0], "text"):
            raw_content = chat_response.message.content[0].text
            reasoning_content, _ = _extract_reasoning_from_response(raw_content)

        # Create message with tool plan as text and tool calls in the format Haystack expects
        tool_plan = chat_response.message.tool_plan or ""
        message = ChatMessage.from_assistant(text=tool_plan, tool_calls=tool_calls, reasoning=reasoning_content)
    elif chat_response.message.content and hasattr(chat_response.message.content[0], "text"):
        raw_content = chat_response.message.content[0].text
        # Extract reasoning content if present
        reasoning_content, cleaned_content = _extract_reasoning_from_response(raw_content)
        message = ChatMessage.from_assistant(cleaned_content, reasoning=reasoning_content)
    else:
        # Handle the case where neither tool_calls nor content exists
        logger.warning(f"Received empty response from Cohere API: {chat_response.message}")
        message = ChatMessage.from_assistant("")

    # In V2, token usage is part of the response object, not the message
    message._meta.update(
        {
            "model": model,
            "index": 0,
            "finish_reason": chat_response.finish_reason,
            "citations": chat_response.message.citations,
        }
    )
    if chat_response.usage and chat_response.usage.billed_units:
        message._meta["usage"] = {
            "prompt_tokens": chat_response.usage.billed_units.input_tokens,
            "completion_tokens": chat_response.usage.billed_units.output_tokens,
        }
    return message


def _convert_cohere_chunk_to_streaming_chunk(
    chunk: StreamedChatResponseV2,
    model: str,
    component_info: Optional[ComponentInfo] = None,
    global_index: int = 0,
) -> StreamingChunk:
    """
    Converts a Cohere streaming response chunk to a StreamingChunk.

    References the Cohere API documentation for the structure of the chunk.

    https://docs.cohere.com/reference/chat-stream
    https://docs.cohere.com/reference/chat#response.body.finish_reason

    :param chunk: The chunk returned by the Cohere API.
    :param component_info: An optional `ComponentInfo` object containing information about the component that
        generated the chunk, such as the component name and type.
    :param model: The model name for metadata.
    :param global_index: The index of the current block in the sequence of chunks.

    :returns:
        A StreamingChunk object representing the content of the chunk from the Cohere API.
    """
    finish_reason_mapping: dict[str, FinishReason] = {
        "COMPLETE": "stop",
        "MAX_TOKENS": "length",
        "TOOL_CALLS": "tool_calls",
    }

    # Initialize default values
    content = ""
    index = global_index
    start = False
    finish_reason = None
    tool_calls = None
    meta: dict[str, Any] = {"model": model}

    if chunk.type == "content-delta" and chunk.delta and chunk.delta.message:
        if chunk.delta.message and chunk.delta.message.content and chunk.delta.message.content.text is not None:
            content = chunk.delta.message.content.text

    elif chunk.type == "tool-plan-delta" and chunk.delta and chunk.delta.message:
        if chunk.delta.message and chunk.delta.message.tool_plan is not None:
            content = chunk.delta.message.tool_plan

    elif chunk.type == "tool-call-start" and chunk.delta and chunk.delta.message:
        if chunk.delta.message and chunk.delta.message.tool_calls:
            tool_call = chunk.delta.message.tool_calls
            function = tool_call.function
            if function is not None and function.name is not None:
                tool_calls = [
                    ToolCallDelta(
                        index=global_index,
                        id=tool_call.id,
                        tool_name=function.name,
                        arguments=None,
                    )
                ]
                start = True  # This starts a tool call
                if tool_call.id is not None:
                    meta["tool_call_id"] = tool_call.id

    elif chunk.type == "tool-call-delta" and chunk.delta and chunk.delta.message:
        if (
            chunk.delta.message
            and chunk.delta.message.tool_calls
            and chunk.delta.message.tool_calls.function
            and chunk.delta.message.tool_calls.function.arguments is not None
        ):
            arguments = chunk.delta.message.tool_calls.function.arguments
            tool_calls = [
                ToolCallDelta(
                    index=global_index,
                    tool_name=None,
                    arguments=arguments,
                )
            ]

    elif chunk.type == "tool-call-end":
        # Tool call end doesn't have content, just signals completion
        start = True

    elif chunk.type == "message-end":
        finish_reason_raw = getattr(chunk.delta, "finish_reason", None)
        finish_reason = finish_reason_mapping.get(finish_reason_raw) if finish_reason_raw else None

        # The Cohere API is subject to changes in how usage data is returned. We try to support both dict and objects.
        usage_data = getattr(chunk.delta, "usage", None)
        prompt_tokens, completion_tokens = 0.0, 0.0
        if isinstance(usage_data, dict):
            try:
                prompt_tokens = usage_data["billed_units"]["input_tokens"]
                completion_tokens = usage_data["billed_units"]["output_tokens"]
            except KeyError:
                pass
        elif (
            usage_data is not None
            and isinstance(usage_data, Usage)
            and usage_data.billed_units
            and usage_data.billed_units.input_tokens is not None
            and usage_data.billed_units.output_tokens is not None
        ):
            prompt_tokens = usage_data.billed_units.input_tokens
            completion_tokens = usage_data.billed_units.output_tokens

        usage = {"prompt_tokens": prompt_tokens, "completion_tokens": completion_tokens}

        meta["finish_reason"] = finish_reason_raw
        meta["usage"] = usage

    return StreamingChunk(
        content=content,
        component_info=component_info,
        index=index,
        tool_calls=tool_calls,
        start=start,
        finish_reason=finish_reason,
        meta=meta,
    )


def _extract_reasoning_from_response(response_text: str) -> tuple[Optional[ReasoningContent], str]:
    """
    Extract reasoning content from Cohere's response if present.

    Cohere's reasoning-capable models (like Command A Reasoning) may include reasoning content
    in various formats. This function attempts to identify and extract such content.

    :param response_text: The raw response text from Cohere
    :returns: A tuple of (ReasoningContent or None, cleaned_response_text)
    """
    if not response_text or not isinstance(response_text, str):
        return None, response_text

    # Check for reasoning markers that Cohere might use

    # Pattern 1: Look for thinking/reasoning tags
    thinking_patterns = [
        r"<thinking>(.*?)</thinking>",
        r"<reasoning>(.*?)</reasoning>",
        r"## Reasoning\s*\n(.*?)(?=\n## |$)",
        r"## Thinking\s*\n(.*?)(?=\n## |$)",
    ]

    for pattern in thinking_patterns:
        match = re.search(pattern, response_text, re.DOTALL | re.IGNORECASE)
        if match:
            reasoning_text = match.group(1).strip()
            cleaned_content = re.sub(pattern, "", response_text, flags=re.DOTALL | re.IGNORECASE).strip()
            # Apply minimum length threshold for tag-based reasoning
            min_reasoning_length = 30
            if len(reasoning_text) > min_reasoning_length:
                return ReasoningContent(reasoning_text=reasoning_text), cleaned_content
            else:
                # Content too short, but still clean the tags
                return None, cleaned_content

    # Pattern 2: Look for step-by-step reasoning at start
    lines = response_text.split("\n")
    reasoning_lines = []
    content_lines = []
    found_separator = False

    for i, line in enumerate(lines):
        stripped_line = line.strip()
        # Look for reasoning indicators at the beginning of lines (more precise)
        if (
            stripped_line.startswith(("Step ", "First,", "Let me think", "I need to solve", "To solve"))
            or stripped_line.startswith(("## Reasoning", "## Thinking", "## My reasoning"))
            or (
                len(stripped_line) > 0
                and stripped_line.endswith(":")
                and ("reasoning" in stripped_line.lower() or "thinking" in stripped_line.lower())
            )
        ):
            # Look for a clear separator to determine where reasoning ends
            reasoning_end = len(lines)  # Default to end of text
            for j in range(i + 1, len(lines)):
                next_line = lines[j].strip()
                if next_line.startswith(
                    ("Based on", "Therefore", "In conclusion", "So,", "Thus,", "## Solution", "## Answer")
                ):
                    reasoning_end = j
                    break

            reasoning_lines = lines[:reasoning_end]
            content_lines = lines[reasoning_end:]
            found_separator = True
            break
        # Stop looking after first few lines
        max_lines_to_check = 10
        if i > max_lines_to_check:
            break

    if found_separator and reasoning_lines:
        reasoning_text = "\n".join(reasoning_lines).strip()
        cleaned_content = "\n".join(content_lines).strip()
        min_reasoning_length = 30
        if len(reasoning_text) > min_reasoning_length:  # Minimum threshold
            return ReasoningContent(reasoning_text=reasoning_text), cleaned_content

    # No reasoning detected
    return None, response_text


def _convert_streaming_chunks_to_chat_message_with_reasoning(chunks: List[StreamingChunk]) -> ChatMessage:
    """
    Convert streaming chunks to ChatMessage with reasoning extraction support.

    This is a custom version of the core utility function that adds reasoning content
    extraction for Cohere responses.
    """
    # Use the core utility to get the base ChatMessage
    base_message = _convert_streaming_chunks_to_chat_message(chunks=chunks)

    # Extract text content to check for reasoning
    if not base_message.text:
        return base_message

    # Use the text property for reasoning extraction
    combined_text = base_message.text

    # Extract reasoning if present
    reasoning_content, cleaned_text = _extract_reasoning_from_response(combined_text)

    if reasoning_content is None:
        # No reasoning found, return original message
        return base_message

    # Create new message with reasoning support
    new_message = ChatMessage.from_assistant(
        text=cleaned_text,
        reasoning=reasoning_content,
        tool_calls=base_message.tool_calls,
        meta=base_message.meta,
    )

    return new_message


def _parse_streaming_response(
    response: Iterator[StreamedChatResponseV2],
    model: str,
    streaming_callback: SyncStreamingCallbackT,
    component_info: ComponentInfo,
) -> ChatMessage:
    """
    Parses Cohere's streaming chat response.

    Loops through each stream object from Cohere and converts it into a StreamingChunk.
    """
    chunks: list[StreamingChunk] = []
    global_index = 0

    for chunk in response:
        if chunk.type in ["tool-call-start", "content-start", "citation-start"]:
            global_index += 1

        streaming_chunk = _convert_cohere_chunk_to_streaming_chunk(
            chunk=chunk,
            component_info=component_info,
            model=model,
            global_index=global_index,
        )

        if not streaming_chunk:
            continue

        chunks.append(streaming_chunk)
        streaming_callback(streaming_chunk)

    return _convert_streaming_chunks_to_chat_message_with_reasoning(chunks=chunks)


async def _parse_async_streaming_response(
    response: AsyncIterator[StreamedChatResponseV2],
    model: str,
    streaming_callback: AsyncStreamingCallbackT,
    component_info: ComponentInfo,
) -> ChatMessage:
    """
    Parses Cohere's async streaming chat response into a Haystack ChatMessage.
    """
    chunks: list[StreamingChunk] = []
    global_index = 0

    async for chunk in response:
        if chunk.type in ["tool-call-start", "content-start", "citation-start"]:
            global_index += 1

        streaming_chunk = _convert_cohere_chunk_to_streaming_chunk(
            chunk=chunk, component_info=component_info, model=model, global_index=global_index
        )
        if not streaming_chunk:
            continue

        chunks.append(streaming_chunk)
        await streaming_callback(streaming_chunk)

    return _convert_streaming_chunks_to_chat_message_with_reasoning(chunks=chunks)


@component
class CohereChatGenerator:
    """
    Completes chats using Cohere's models using cohere.ClientV2 `chat` endpoint.

    This component supports both text-only and multimodal (text + image) conversations
    using Cohere's vision models like Command A Vision.

    Supported image formats: PNG, JPEG, WEBP, GIF (non-animated).
    Maximum 20 images per request with 20MB total limit.

    You can customize how the chat response is generated by passing parameters to the
    Cohere API through the `**generation_kwargs` parameter. You can do this when
    initializing or running the component. Any parameter that works with
     `cohere.ClientV2.chat` will work here too.
    For details, see [Cohere API](https://docs.cohere.com/reference/chat).

    Below is an example of how to use the component:

    ### Simple example
    ```python
    from haystack.dataclasses import ChatMessage
    from haystack.utils import Secret
    from haystack_integrations.components.generators.cohere import CohereChatGenerator

    client = CohereChatGenerator(model="command-r-08-2024", api_key=Secret.from_env_var("COHERE_API_KEY"))
    messages = [ChatMessage.from_user("What's Natural Language Processing?")]
    client.run(messages)

    # Output: {'replies': [ChatMessage(_role=<ChatRole.ASSISTANT: 'assistant'>,
    # _content=[TextContent(text='Natural Language Processing (NLP) is an interdisciplinary...
    ```

    ### Multimodal example
    ```python
    from haystack.dataclasses import ChatMessage, ImageContent
    from haystack.utils import Secret
    from haystack_integrations.components.generators.cohere import CohereChatGenerator

    # Create an image from file path or base64
    image_content = ImageContent.from_file_path("path/to/your/image.jpg")

    # Create a multimodal message with both text and image
    messages = [ChatMessage.from_user(content_parts=["What's in this image?", image_content])]

    # Use a multimodal model like Command A Vision
    client = CohereChatGenerator(model="command-a-vision-07-2025", api_key=Secret.from_env_var("COHERE_API_KEY"))
    response = client.run(messages)
    print(response)
    ```

    ### Advanced example

    CohereChatGenerator can be integrated into pipelines and supports Haystack's tooling
    architecture, enabling tools to be invoked seamlessly across various generators.

    ```python
    from haystack import Pipeline
    from haystack.dataclasses import ChatMessage
    from haystack.components.tools import ToolInvoker
    from haystack.tools import Tool
    from haystack_integrations.components.generators.cohere import CohereChatGenerator

    # Create a weather tool
    def weather(city: str) -> str:
        return f"The weather in {city} is sunny and 32°C"

    weather_tool = Tool(
        name="weather",
        description="useful to determine the weather in a given location",
        parameters={
            "type": "object",
            "properties": {
                "city": {
                    "type": "string",
                    "description": "The name of the city to get weather for, e.g. Paris, London",
                }
            },
            "required": ["city"],
        },
        function=weather,
    )

    # Create and set up the pipeline
    pipeline = Pipeline()
    pipeline.add_component("generator", CohereChatGenerator(model="command-r-08-2024", tools=[weather_tool]))
    pipeline.add_component("tool_invoker", ToolInvoker(tools=[weather_tool]))
    pipeline.connect("generator", "tool_invoker")

    # Run the pipeline with a weather query
    results = pipeline.run(
        data={"generator": {"messages": [ChatMessage.from_user("What's the weather like in Paris?")]}}
    )

    # The tool result will be available in the pipeline output
    print(results["tool_invoker"]["tool_messages"][0].tool_call_result.result)
    # Output: "The weather in Paris is sunny and 32°C"
    ```
    """

    def __init__(
        self,
        api_key: Secret = Secret.from_env_var(["COHERE_API_KEY", "CO_API_KEY"]),
        model: str = "command-r-08-2024",
        streaming_callback: Optional[StreamingCallbackT] = None,
        api_base_url: Optional[str] = None,
        generation_kwargs: Optional[dict[str, Any]] = None,
        tools: Optional[ToolsType] = None,
        **kwargs: Any,
    ):
        """
        Initialize the CohereChatGenerator instance.

        :param api_key: The API key for the Cohere API.
        :param model: The name of the model to use. You can use models from the `command` family.
        :param streaming_callback: A callback function that is called when a new token is received from the stream.
            The callback function accepts [StreamingChunk](https://docs.haystack.deepset.ai/docs/data-classes#streamingchunk)
            as an argument.
        :param api_base_url: The base URL of the Cohere API.
        :param generation_kwargs: Other parameters to use for the model during generation. For a list of parameters,
            see [Cohere Chat endpoint](https://docs.cohere.com/reference/chat).
            Some of the parameters are:
            - 'messages': A list of messages between the user and the model, meant to give the model
              conversational context for responding to the user's message.
            - 'system_message': When specified, adds a system message at the beginning of the conversation.
            - 'citation_quality': Defaults to `accurate`. Dictates the approach taken to generating citations
              as part of the RAG flow by allowing the user to specify whether they want
              `accurate` results or `fast` results.
            - 'temperature': A non-negative float that tunes the degree of randomness in generation. Lower temperatures
              mean less random generations.
        :param tools: A list of Tool and/or Toolset objects, or a single Toolset that the model can use.
            Each tool should have a unique name.

        """
        _check_duplicate_tool_names(flatten_tools_or_toolsets(tools))

        if not api_base_url:
            api_base_url = "https://api.cohere.com"
        if generation_kwargs is None:
            generation_kwargs = {}
        self.api_key = api_key
        self.model = model
        self.streaming_callback = streaming_callback
        self.api_base_url = api_base_url
        self.generation_kwargs = generation_kwargs
        self.tools = tools
        self.model_parameters = kwargs
        self.client = ClientV2(
            api_key=self.api_key.resolve_value(),
            base_url=self.api_base_url,
            client_name="haystack",
        )
        self.async_client = AsyncClientV2(
            api_key=self.api_key.resolve_value(),
            base_url=self.api_base_url,
            client_name="haystack",
        )

    def _get_telemetry_data(self) -> dict[str, Any]:
        """
        Data that is sent to Posthog for usage analytics.
        """
        return {"model": self.model}

    def to_dict(self) -> dict[str, Any]:
        """
        Serializes the component to a dictionary.

        :returns:
                Dictionary with serialized data.
        """
        callback_name = serialize_callable(self.streaming_callback) if self.streaming_callback else None
        return default_to_dict(
            self,
            model=self.model,
            streaming_callback=callback_name,
            api_base_url=self.api_base_url,
            api_key=self.api_key.to_dict(),
            generation_kwargs=self.generation_kwargs,
            tools=serialize_tools_or_toolset(self.tools),
        )

    @classmethod
    def from_dict(cls, data: dict[str, Any]) -> "CohereChatGenerator":
        """
        Deserializes the component from a dictionary.

        :param data:
            Dictionary to deserialize from.
        :returns:
               Deserialized component.
        """
        init_params = data.get("init_parameters", {})
        deserialize_secrets_inplace(init_params, ["api_key"])
        deserialize_tools_or_toolset_inplace(init_params, key="tools")
        serialized_callback_handler = init_params.get("streaming_callback")
        if serialized_callback_handler:
            data["init_parameters"]["streaming_callback"] = deserialize_callable(serialized_callback_handler)
        return default_from_dict(cls, data)

    @component.output_types(replies=list[ChatMessage])
    def run(
        self,
        messages: list[ChatMessage],
        generation_kwargs: Optional[dict[str, Any]] = None,
        tools: Optional[ToolsType] = None,
        streaming_callback: Optional[StreamingCallbackT] = None,
    ) -> dict[str, list[ChatMessage]]:
        """
        Invoke the chat endpoint based on the provided messages and generation parameters.

        :param messages: list of `ChatMessage` instances representing the input messages.
        :param generation_kwargs: additional keyword arguments for chat generation. These parameters will
            potentially override the parameters passed in the __init__ method.
            For more details on the parameters supported by the Cohere API, refer to the
            Cohere [documentation](https://docs.cohere.com/reference/chat).
        :param tools: A list of Tool and/or Toolset objects, or a single Toolset for which the model can prepare calls.
            If set, it will override the `tools` parameter set during component initialization.
        :param streaming_callback: A callback function that is called when a new token is received from the stream.
            The callback function accepts StreamingChunk as an argument.

        :returns: A dictionary with the following keys:
            - `replies`: a list of `ChatMessage` instances representing the generated responses.
        """

        # update generation kwargs by merging with the generation kwargs passed to the run method
        generation_kwargs = {
            **self.generation_kwargs,
            **(generation_kwargs or {}),
        }

        # Handle tools
        tools = tools or self.tools
        flattened_tools = flatten_tools_or_toolsets(tools)
        if flattened_tools:
            _check_duplicate_tool_names(flattened_tools)
            generation_kwargs["tools"] = [_format_tool(tool) for tool in flattened_tools]

        formatted_messages = [_format_message(message) for message in messages]

        streaming_callback = select_streaming_callback(
            init_callback=self.streaming_callback, runtime_callback=streaming_callback, requires_async=False
        )

        if streaming_callback:
            component_info = ComponentInfo.from_component(self)
            streamed_response = self.client.chat_stream(
                model=self.model,
                messages=formatted_messages,
                **generation_kwargs,
            )
            chat_message = _parse_streaming_response(
                response=streamed_response,
                model=self.model,
                streaming_callback=streaming_callback,
                component_info=component_info,
            )
        else:
            response = self.client.chat(
                model=self.model,
                messages=formatted_messages,
                **generation_kwargs,
            )
            chat_message = _parse_response(response, self.model)

        return {"replies": [chat_message]}

    @component.output_types(replies=list[ChatMessage])
    async def run_async(
        self,
        messages: list[ChatMessage],
        generation_kwargs: Optional[dict[str, Any]] = None,
        tools: Optional[ToolsType] = None,
        streaming_callback: Optional[StreamingCallbackT] = None,
    ) -> dict[str, list[ChatMessage]]:
        """
        Asynchronously invoke the chat endpoint based on the provided messages and generation parameters.

        :param messages: list of `ChatMessage` instances representing the input messages.
        :param generation_kwargs: additional keyword arguments for chat generation. These parameters will
            potentially override the parameters passed in the __init__ method.
            For more details on the parameters supported by the Cohere API, refer to the
            Cohere [documentation](https://docs.cohere.com/reference/chat).
        :param tools: A list of Tool and/or Toolset objects, or a single Toolset for which the model can prepare calls.
            If set, it will override the `tools` parameter set during component initialization.
        :param streaming_callback: A callback function that is called when a new token is received from the stream.
        :returns: A dictionary with the following keys:
            - `replies`: a list of `ChatMessage` instances representing the generated responses.
        """

        # update generation kwargs by merging with the generation kwargs passed to the run method
        generation_kwargs = {
            **self.generation_kwargs,
            **(generation_kwargs or {}),
        }

        # Handle tools
        tools = tools or self.tools
        flattened_tools = flatten_tools_or_toolsets(tools)
        if flattened_tools:
            _check_duplicate_tool_names(flattened_tools)
            generation_kwargs["tools"] = [_format_tool(tool) for tool in flattened_tools]

        formatted_messages = [_format_message(message) for message in messages]

        streaming_callback = select_streaming_callback(
            init_callback=self.streaming_callback, runtime_callback=streaming_callback, requires_async=True
        )

        if streaming_callback:
            component_info = ComponentInfo.from_component(self)
            streamed_response = self.async_client.chat_stream(
                model=self.model,
                messages=formatted_messages,
                **generation_kwargs,
            )
            chat_message = await _parse_async_streaming_response(
                response=streamed_response,
                model=self.model,
                streaming_callback=streaming_callback,
                component_info=component_info,
            )
        else:
            response = await self.async_client.chat(
                model=self.model,
                messages=formatted_messages,
                **generation_kwargs,
            )
            chat_message = _parse_response(response, self.model)

        return {"replies": [chat_message]}<|MERGE_RESOLUTION|>--- conflicted
+++ resolved
@@ -1,11 +1,7 @@
 import json
-<<<<<<< HEAD
 import re
-from typing import Any, AsyncIterator, Dict, Iterator, List, Literal, Optional, Union, get_args
-=======
 from collections.abc import AsyncIterator, Iterator
 from typing import Any, Literal, Optional, Union, get_args
->>>>>>> 204fd2f1
 
 from haystack import component, default_from_dict, default_to_dict, logging
 from haystack.components.generators.utils import _convert_streaming_chunks_to_chat_message
