# SPDX-FileCopyrightText: 2023-present deepset GmbH <info@deepset.ai>
#
# SPDX-License-Identifier: Apache-2.0
import os
from unittest.mock import patch
from uuid import uuid4

import pytest
from haystack.dataclasses.document import ByteStream, Document
from haystack.document_stores.errors import DuplicateDocumentError
from haystack.document_stores.types import DuplicatePolicy
from haystack.testing.document_store import DocumentStoreBaseTests
from haystack.utils import Secret
from pymongo import MongoClient
from pymongo.driver_info import DriverInfo

from haystack_integrations.document_stores.mongodb_atlas import MongoDBAtlasDocumentStore


@patch("haystack_integrations.document_stores.mongodb_atlas.document_store.MongoClient")
def test_init_is_lazy(_mock_client):
    MongoDBAtlasDocumentStore(
        mongo_connection_string=Secret.from_token("test"),
        database_name="database_name",
        collection_name="collection_name",
        vector_search_index="cosine_index",
        full_text_search_index="full_text_index",
        embedding_field="embedding",
    )
    _mock_client.assert_not_called()


@patch("haystack_integrations.document_stores.mongodb_atlas.document_store.MongoClient")
class TestMongoDBDocumentStoreConversion:
    def test_haystack_doc_to_mongo_doc_with_unsupported_fields(self, _mock_client):
        """Test the document conversion with unsupported fields like sparse_embedding and dataframe."""
        docstore = MongoDBAtlasDocumentStore(
            database_name="haystack_integration_test",
            collection_name="test_collection",
            vector_search_index="cosine_index",
            full_text_search_index="full_text_index",
        )

        doc_dict = {
            "id": "test_id",
            "content": "test content",
            "embedding": [0.1, 0.2, 0.3],
            "sparse_embedding": {"indices": [1, 2, 3], "values": [0.1, 0.2, 0.3]},
        }
        doc = Document.from_dict(doc_dict)

        mongo_doc = docstore._haystack_doc_to_mongo_doc(doc)

        assert "sparse_embedding" not in mongo_doc

        doc_dict = {
            "id": "test_id2",
            "content": "test content",
            "embedding": [0.1, 0.2, 0.3],
            "dataframe": {"some": "dataframe"},
        }
        doc = Document.from_dict(doc_dict)

        mongo_doc = docstore._haystack_doc_to_mongo_doc(doc)
        assert "dataframe" not in mongo_doc

    def test_document_conversion_methods_with_custom_field_names(self, _mock_client):
        """Test the document conversion helper methods with custom field mappings."""
        custom_store = MongoDBAtlasDocumentStore(
            database_name="test_db",
            collection_name="test_collection",
            vector_search_index="test_index",
            full_text_search_index="test_index",
            embedding_field="custom_vector",
            content_field="custom_text",
        )

        haystack_doc = Document(content="test content", embedding=[0.1, 0.2, 0.3], meta={"test_meta": "test_value"})

        mongo_doc = custom_store._haystack_doc_to_mongo_doc(haystack_doc)

        # Check field mapping
        assert "custom_text" in mongo_doc
        assert mongo_doc["custom_text"] == "test content"
        assert "content" not in mongo_doc

        assert "custom_vector" in mongo_doc
        assert mongo_doc["custom_vector"] == [0.1, 0.2, 0.3]
        assert "embedding" not in mongo_doc

        assert "meta" in mongo_doc
        assert mongo_doc["meta"] == {"test_meta": "test_value"}

        # Test mongo_doc_to_haystack_doc
        converted_doc = {
            "id": "test_id",
            "custom_text": "test content from mongo",
            "custom_vector": [0.4, 0.5, 0.6],
            "meta": {"mongo_meta": "mongo_value"},
            "_id": "mongodb_internal_id",  # This should be removed
        }

        haystack_doc = custom_store._mongo_doc_to_haystack_doc(converted_doc)

        assert haystack_doc.content == "test content from mongo"
        assert haystack_doc.embedding == [0.4, 0.5, 0.6]
        assert haystack_doc.meta == {"mongo_meta": "mongo_value"}
        assert haystack_doc.id == "test_id"

        assert not hasattr(haystack_doc, "_id")


@pytest.mark.skipif(
    not os.environ.get("MONGO_CONNECTION_STRING"),
    reason="No MongoDB Atlas connection string provided",
)
@pytest.mark.integration
class TestDocumentStore(DocumentStoreBaseTests):
    @pytest.fixture
    def document_store(self):
        database_name = "haystack_integration_test"
        collection_name = "test_collection_" + str(uuid4())

        connection: MongoClient = MongoClient(
            os.environ["MONGO_CONNECTION_STRING"], driver=DriverInfo(name="MongoDBAtlasHaystackIntegration")
        )
        database = connection[database_name]
        if collection_name in database.list_collection_names():
            database[collection_name].drop()
        database.create_collection(collection_name)
        database[collection_name].create_index("id", unique=True)

        store = MongoDBAtlasDocumentStore(
            database_name=database_name,
            collection_name=collection_name,
            vector_search_index="cosine_index",
            full_text_search_index="full_text_index",
            embedding_field="embedding",
        )
        yield store
        database[collection_name].drop()

    def test_write_documents(self, document_store: MongoDBAtlasDocumentStore):
        docs = [Document(content="some text")]
        assert document_store.write_documents(docs) == 1
        with pytest.raises(DuplicateDocumentError):
            document_store.write_documents(docs, DuplicatePolicy.FAIL)

    def test_write_blob(self, document_store: MongoDBAtlasDocumentStore):
        bytestream = ByteStream(b"test", meta={"meta_key": "meta_value"}, mime_type="mime_type")
        docs = [Document(blob=bytestream)]
        document_store.write_documents(docs)
        retrieved_docs = document_store.filter_documents()
        assert retrieved_docs == docs

    def test_to_dict(self, document_store):
        serialized_store = document_store.to_dict()
        assert serialized_store["init_parameters"].pop("collection_name").startswith("test_collection_")
        assert serialized_store == {
            "type": "haystack_integrations.document_stores.mongodb_atlas.document_store.MongoDBAtlasDocumentStore",
            "init_parameters": {
                "mongo_connection_string": {
                    "env_vars": [
                        "MONGO_CONNECTION_STRING",
                    ],
                    "strict": True,
                    "type": "env_var",
                },
                "database_name": "haystack_integration_test",
                "vector_search_index": "cosine_index",
                "full_text_search_index": "full_text_index",
            },
        }

    def test_from_dict(self):
        docstore = MongoDBAtlasDocumentStore.from_dict(
            {
                "type": "haystack_integrations.document_stores.mongodb_atlas.document_store.MongoDBAtlasDocumentStore",
                "init_parameters": {
                    "mongo_connection_string": {
                        "env_vars": [
                            "MONGO_CONNECTION_STRING",
                        ],
                        "strict": True,
                        "type": "env_var",
                    },
                    "database_name": "haystack_integration_test",
                    "collection_name": "test_embeddings_collection",
                    "vector_search_index": "cosine_index",
                    "full_text_search_index": "full_text_index",
                    "embedding_field": "custom_embedding",
                },
            }
        )
        assert docstore.mongo_connection_string == Secret.from_env_var("MONGO_CONNECTION_STRING")
        assert docstore.database_name == "haystack_integration_test"
        assert docstore.collection_name == "test_embeddings_collection"
        assert docstore.vector_search_index == "cosine_index"
        assert docstore.full_text_search_index == "full_text_index"
        assert docstore.embedding_field == "custom_embedding"

    def test_complex_filter(self, document_store, filterable_docs):
        document_store.write_documents(filterable_docs)
        filters = {
            "operator": "OR",
            "conditions": [
                {
                    "operator": "AND",
                    "conditions": [
                        {"field": "meta.number", "operator": "==", "value": 100},
                        {"field": "meta.chapter", "operator": "==", "value": "intro"},
                    ],
                },
                {
                    "operator": "AND",
                    "conditions": [
                        {"field": "meta.page", "operator": "==", "value": "90"},
                        {"field": "meta.chapter", "operator": "==", "value": "conclusion"},
                    ],
                },
            ],
        }

        result = document_store.filter_documents(filters=filters)

        self.assert_documents_are_equal(
            result,
            [
                d
                for d in filterable_docs
                if (d.meta.get("number") == 100 and d.meta.get("chapter") == "intro")
                or (d.meta.get("page") == "90" and d.meta.get("chapter") == "conclusion")
            ],
        )

    @pytest.mark.integration
    def test_custom_embedding_field(self):
        """Test that the custom embedding field is correctly used in the document store."""
        # Create a document store with a custom embedding field
        database_name = "haystack_integration_test"
        collection_name = "test_custom_embeddings_" + str(uuid4())

        connection: MongoClient = MongoClient(
            os.environ["MONGO_CONNECTION_STRING"], driver=DriverInfo(name="MongoDBAtlasHaystackIntegration")
        )
        database = connection[database_name]
        if collection_name in database.list_collection_names():
            database[collection_name].drop()
        database.create_collection(collection_name)
        database[collection_name].create_index("id", unique=True)

        try:
            custom_field_store = MongoDBAtlasDocumentStore(
                database_name=database_name,
                collection_name=collection_name,
                vector_search_index="cosine_index",
                full_text_search_index="full_text_index",
                embedding_field="custom_vector",
            )

            # Check that the embedding field is correctly set
            assert custom_field_store.embedding_field == "custom_vector"

            # This is a mock test since we can't execute vector search without a real vector index
            with patch.object(custom_field_store, "_collection") as mock_collection:
                # Setup the mock
                mock_collection.aggregate.return_value = []

                # Execute the method
                custom_field_store._embedding_retrieval(query_embedding=[0.1, 0.2, 0.3])

                # Verify that the correct embedding field was used in the pipeline
                args = mock_collection.aggregate.call_args[0][0]
                assert args[0]["$vectorSearch"]["path"] == "custom_vector"

        finally:
            database[collection_name].drop()

    @pytest.mark.integration
    def test_custom_content_field(self):
        """Test that the custom content field is correctly used in the document store."""
        # Create a document store with a custom content field
        database_name = "haystack_integration_test"
        collection_name = "test_custom_content_" + str(uuid4())

        connection: MongoClient = MongoClient(
            os.environ["MONGO_CONNECTION_STRING"], driver=DriverInfo(name="MongoDBAtlasHaystackIntegration")
        )
        database = connection[database_name]
        if collection_name in database.list_collection_names():
            database[collection_name].drop()
        database.create_collection(collection_name)
        database[collection_name].create_index("id", unique=True)

        try:
            custom_field_store = MongoDBAtlasDocumentStore(
                database_name=database_name,
                collection_name=collection_name,
                vector_search_index="cosine_index",
                full_text_search_index="full_text_index",
                content_field="custom_text",
            )

            # Check that the content field is correctly set
            assert custom_field_store.content_field == "custom_text"

            # Write a document with standard content field
            doc = Document(content="test content")
            custom_field_store.write_documents([doc])

            # Verify it's stored with the custom field name in MongoDB
            database_doc = database[collection_name].find_one({"id": doc.id})
            assert "custom_text" in database_doc
            assert database_doc["custom_text"] == "test content"
            assert "content" not in database_doc

            # Retrieve the document and verify it has the standard content field
            retrieved_docs = custom_field_store.filter_documents()
            assert len(retrieved_docs) == 1
            assert retrieved_docs[0].content == "test content"

            # This is a mock test for text search
            with patch.object(custom_field_store, "_collection") as mock_collection:
                # Setup the mock
                mock_collection.aggregate.return_value = []

                # Execute the method
                custom_field_store._fulltext_retrieval(query="test query")

                # Verify that the text search is using the standard content path
                args = mock_collection.aggregate.call_args[0][0]
                assert args[0]["$search"]["compound"]["must"][0]["text"]["path"] == "custom_text"

        finally:
            database[collection_name].drop()

<<<<<<< HEAD
    def test_delete_by_filter(self, document_store: MongoDBAtlasDocumentStore):
        docs = [
            Document(content="Doc 1", meta={"category": "A"}),
            Document(content="Doc 2", meta={"category": "B"}),
            Document(content="Doc 3", meta={"category": "A"}),
        ]
        document_store.write_documents(docs)
        assert document_store.count_documents() == 3

        # Delete documents with category="A"
        deleted_count = document_store.delete_by_filter(
            filters={"field": "meta.category", "operator": "==", "value": "A"}
        )
        assert deleted_count == 2
        assert document_store.count_documents() == 1

        # Verify the remaining document is the one with category="B"
        remaining_docs = document_store.filter_documents()
        assert len(remaining_docs) == 1
        assert remaining_docs[0].meta["category"] == "B"

    def test_update_by_filter(self, document_store: MongoDBAtlasDocumentStore):
        docs = [
            Document(content="Doc 1", meta={"category": "A"}),
            Document(content="Doc 2", meta={"category": "B"}),
            Document(content="Doc 3", meta={"category": "A"}),
        ]
        document_store.write_documents(docs)
        assert document_store.count_documents() == 3

        # Update documents with category="A" to have status="published"
        updated_count = document_store.update_by_filter(
            filters={"field": "meta.category", "operator": "==", "value": "A"}, meta={"status": "published"}
        )
        assert updated_count == 2

        # Verify the updated documents have the new metadata
        published_docs = document_store.filter_documents(
            filters={"field": "meta.status", "operator": "==", "value": "published"}
        )
        assert len(published_docs) == 2
        for doc in published_docs:
            assert doc.meta["status"] == "published"
            assert doc.meta["category"] == "A"

        # Verify documents with category="B" were not updated
        unpublished_docs = document_store.filter_documents(
            filters={"field": "meta.category", "operator": "==", "value": "B"}
        )
        assert len(unpublished_docs) == 1
        assert "status" not in unpublished_docs[0].meta
=======
    def test_delete_all_documents(self, document_store: MongoDBAtlasDocumentStore):
        docs = [Document(id="1", content="first doc"), Document(id="2", content="second doc")]
        document_store.write_documents(docs)
        assert document_store.count_documents() == 2
        document_store.delete_all_documents()
        assert document_store.count_documents() == 0

    def test_delete_all_documents_empty_collection(self, document_store: MongoDBAtlasDocumentStore):
        assert document_store.count_documents() == 0
        document_store.delete_all_documents()
        assert document_store.count_documents() == 0

    def test_delete_all_documents_with_recreate_collection(self, document_store: MongoDBAtlasDocumentStore):
        docs = [Document(id="1", content="first doc"), Document(id="2", content="second doc")]
        document_store.write_documents(docs)
        assert document_store.count_documents() == 2

        # Delete all documents with collection recreation
        document_store.delete_all_documents(recreate_collection=True)
        assert document_store.count_documents() == 0

        # Verify collection still exists and we can write to it
        new_docs = [Document(id="3", content="third doc")]
        document_store.write_documents(new_docs)
        assert document_store.count_documents() == 1
>>>>>>> 4251d7fc
<|MERGE_RESOLUTION|>--- conflicted
+++ resolved
@@ -334,7 +334,6 @@
         finally:
             database[collection_name].drop()
 
-<<<<<<< HEAD
     def test_delete_by_filter(self, document_store: MongoDBAtlasDocumentStore):
         docs = [
             Document(content="Doc 1", meta={"category": "A"}),
@@ -386,7 +385,7 @@
         )
         assert len(unpublished_docs) == 1
         assert "status" not in unpublished_docs[0].meta
-=======
+
     def test_delete_all_documents(self, document_store: MongoDBAtlasDocumentStore):
         docs = [Document(id="1", content="first doc"), Document(id="2", content="second doc")]
         document_store.write_documents(docs)
@@ -411,5 +410,4 @@
         # Verify collection still exists and we can write to it
         new_docs = [Document(id="3", content="third doc")]
         document_store.write_documents(new_docs)
-        assert document_store.count_documents() == 1
->>>>>>> 4251d7fc
+        assert document_store.count_documents() == 1